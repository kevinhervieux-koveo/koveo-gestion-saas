--- conflicted
+++ resolved
@@ -33,12 +33,10 @@
   FormLabel,
   FormMessage,
 } from '@/components/ui/form';
-<<<<<<< HEAD
+
 // Checkbox component import removed (unused)
 import { UserPlus, Shield } from 'lucide-react';
-=======
-import { UserPlus, Mail, Shield } from 'lucide-react';
->>>>>>> f827f34e
+
 import { useToast } from '@/hooks/use-toast';
 
 // Form validation schema
@@ -64,21 +62,17 @@
   })
   .refine(
     (data) => {
-<<<<<<< HEAD
+
       // For demo roles, first and last name are required instead of email
       if (['demo_manager', 'demo_tenant', 'demo_resident'].includes(data.role)) {
         return !!data.firstName && !!data.lastName;
-=======
-      // Tenants and residents must have a residence assigned
-      if (['tenant', 'resident'].includes(data.role)) {
-        return !!data.residenceId;
->>>>>>> f827f34e
+
       }
       // For regular roles, email is required
       return !!data.email;
     },
     {
-<<<<<<< HEAD
+
       message: 'Email is required for regular roles, first and last name for demo roles',
       path: ['email'],
     }
@@ -97,9 +91,7 @@
     },
     {
       message: 'Residence must be assigned for tenants and residents when a building is selected',
-=======
-      message: 'Residence must be assigned for tenants and residents',
->>>>>>> f827f34e
+
       path: ['residenceId'],
     }
   );
@@ -193,21 +185,18 @@
   const { t } = useLanguage();
   const { user: currentUser, hasRole } = useAuth();
   const { toast } = useToast();
-<<<<<<< HEAD
+
   const [selectedOrgType, setSelectedOrgType] = useState<string>('');
-=======
->>>>>>> f827f34e
+
 
   // Single invitation form
   const form = useForm<InvitationFormData>({
     resolver: zodResolver(invitationSchema),
     defaultValues: {
       email: '',
-<<<<<<< HEAD
+
       firstName: '',
       lastName: '',
-=======
->>>>>>> f827f34e
       role: 'tenant',
       organizationId: '',
       buildingId: '',
@@ -388,13 +377,9 @@
     },
   });
 
-<<<<<<< HEAD
   const onSubmit = (_data: InvitationFormData) => {
     invitationMutation.mutate(_data);
-=======
-  const onSingleSubmit = (_data: InvitationFormData) => {
-    singleInvitationMutation.mutate(_data);
->>>>>>> f827f34e
+
   };
 
   const canInviteRole = (role: string) => {
@@ -441,7 +426,7 @@
           <DialogDescription>{t('inviteUserDescription')}</DialogDescription>
         </DialogHeader>
 
-<<<<<<< HEAD
+
         <div className='space-y-4'>
           <Form {...form}>
             <form onSubmit={form.handleSubmit(onSubmit)} className='space-y-4'>
@@ -451,117 +436,12 @@
                 render={({ field }) => (
                   <FormItem>
                     <FormLabel>{t('organization')} *</FormLabel>
-=======
-        <Form {...singleForm}>
-          <form onSubmit={singleForm.handleSubmit(onSingleSubmit)} className='space-y-4'>
-            <FormField
-              control={singleForm.control}
-              name='email'
-              render={({ field }) => (
-                <FormItem>
-                  <FormLabel>{t('emailAddress')}</FormLabel>
-                  <FormControl>
-                    <Input placeholder={t('enterEmailAddress')} type='email' {...field} />
-                  </FormControl>
-                  <FormMessage />
-                </FormItem>
-              )}
-            />
-
-            <FormField
-              control={singleForm.control}
-              name='role'
-              render={({ field }) => (
-                <FormItem>
-                  <FormLabel>{t('role')}</FormLabel>
-                  <Select onValueChange={field.onChange} defaultValue={field.value}>
-                    <FormControl>
-                      <SelectTrigger>
-                        <SelectValue placeholder={t('selectRole')} />
-                      </SelectTrigger>
-                    </FormControl>
-                    <SelectContent>
-                      {availableRoles.map((role) => (
-                        <SelectItem key={role} value={role}>
-                          <div className='flex items-center gap-2'>
-                            <Shield className='h-4 w-4' />
-                            {role === 'admin'
-                              ? t('admin')
-                              : role === 'manager'
-                                ? t('manager')
-                                : role === 'resident'
-                                  ? t('resident')
-                                  : t('tenant')}
-                          </div>
-                        </SelectItem>
-                      ))}
-                    </SelectContent>
-                  </Select>
-                  <FormMessage />
-                </FormItem>
-              )}
-            />
-
-            <FormField
-              control={singleForm.control}
-              name='organizationId'
-              render={({ field }) => (
-                <FormItem>
-                  <FormLabel>{t('organization')} *</FormLabel>
-                  <FormControl>
-                    <select
-                      {...field}
-                      onChange={(e) => {
-                        field.onChange(e.target.value);
-                        // Reset building and residence when organization changes
-                        singleForm.setValue('buildingId', '');
-                        singleForm.setValue('residenceId', '');
-                      }}
-                      disabled={currentUser?.role === 'manager'}
-                      className='flex h-10 w-full rounded-md border border-input bg-background px-3 py-2 text-sm ring-offset-background file:border-0 file:bg-transparent file:text-sm file:font-medium placeholder:text-muted-foreground focus-visible:outline-none focus-visible:ring-2 focus-visible:ring-ring focus-visible:ring-offset-2 disabled:cursor-not-allowed disabled:opacity-50'
-                    >
-                      <option value=''>{t('selectOrganization')}</option>
-                      {getFilteredOrganizations().map((org) => {
-                        if (!org?.id || !org?.name) {
-                          return null;
-                        }
-
-                        const canInvite = canInviteToOrganization(org.id);
-
-                        return (
-                          <option key={org.id} value={org.id} disabled={!canInvite}>
-                            {org.name}
-                          </option>
-                        );
-                      })}
-                    </select>
-                  </FormControl>
-                  <FormDescription>
-                    {currentUser?.role === 'manager'
-                      ? 'Managers can only invite to their organization'
-                      : 'Select target organization'}
-                  </FormDescription>
-                  <FormMessage />
-                </FormItem>
-              )}
-            />
-
-            {singleForm.watch('organizationId') && (
-              <FormField
-                control={singleForm.control}
-                name='buildingId'
-                render={({ field }) => (
-                  <FormItem>
-                    <FormLabel>
-                      {'Building'} ({t('optional')})
-                    </FormLabel>
->>>>>>> f827f34e
+
                     <FormControl>
                       <select
                         {...field}
                         onChange={(e) => {
                           field.onChange(e.target.value);
-<<<<<<< HEAD
                           const selectedOrg = organizations?.find(
                             (org) => org.id === e.target.value
                           );
@@ -599,29 +479,11 @@
                         ? 'Managers can only invite to their organization'
                         : 'Select target organization'}
                     </FormDescription>
-=======
-                          // Reset residence when building changes
-                          singleForm.setValue('residenceId', '');
-                        }}
-                        className='flex h-10 w-full rounded-md border border-input bg-background px-3 py-2 text-sm ring-offset-background file:border-0 file:bg-transparent file:text-sm file:font-medium placeholder:text-muted-foreground focus-visible:outline-none focus-visible:ring-2 focus-visible:ring-ring focus-visible:ring-offset-2 disabled:cursor-not-allowed disabled:opacity-50'
-                      >
-                        <option value=''>{'Select building'}</option>
-                        <option value='none'>{'No specific building'}</option>
-                        {getFilteredBuildings(singleForm.watch('organizationId')).map(
-                          (building) => (
-                            <option key={building.id} value={building.id}>
-                              {building.name} - {building.address}
-                            </option>
-                          )
-                        )}
-                      </select>
-                    </FormControl>
->>>>>>> f827f34e
+
                     <FormMessage />
                   </FormItem>
                 )}
               />
-<<<<<<< HEAD
 
               <FormField
                 control={form.control}
@@ -738,44 +600,13 @@
                           ))}
                         </select>
                       </FormControl>
-=======
-            )}
-
-            {['tenant', 'resident'].includes(singleForm.watch('role')) && (
-                <FormField
-                  control={singleForm.control}
-                  name='residenceId'
-                  render={({ field }) => (
-                    <FormItem>
-                      <FormLabel>{'Residence'} *</FormLabel>
-                      <FormControl>
-                        <select
-                          {...field}
-                          onChange={field.onChange}
-                          className='flex h-10 w-full rounded-md border border-input bg-background px-3 py-2 text-sm ring-offset-background file:border-0 file:bg-transparent file:text-sm file:font-medium placeholder:text-muted-foreground focus-visible:outline-none focus-visible:ring-2 focus-visible:ring-ring focus-visible:ring-offset-2 disabled:cursor-not-allowed disabled:opacity-50'
-                        >
-                          <option value=''>{'Select residence'}</option>
-                          {getFilteredResidences(singleForm.watch('buildingId'), singleForm.watch('organizationId')).map(
-                            (residence) => (
-                              <option key={residence.id} value={residence.id}>
-                                {'Unit'} {residence.unitNumber}
-                                {residence.floor && ` - ${'Floor'} ${residence.floor}`}
-                              </option>
-                            )
-                          )}
-                        </select>
-                      </FormControl>
-                      <FormDescription>
-                        {'All tenants and residents must have a residence assigned'}
-                      </FormDescription>
->>>>>>> f827f34e
+
                       <FormMessage />
                     </FormItem>
                   )}
                 />
               )}
 
-<<<<<<< HEAD
               {['tenant', 'resident', 'demo_tenant', 'demo_resident'].includes(
                 form.watch('role')
               ) &&
@@ -880,60 +711,7 @@
             </form>
           </Form>
         </div>
-=======
-            <FormField
-              control={singleForm.control}
-              name='expiryDays'
-              render={({ field }) => (
-                <FormItem>
-                  <FormLabel>{t('expiresIn')}</FormLabel>
-                  <FormControl>
-                    <select
-                      value={field.value.toString()}
-                      onChange={(e) => field.onChange(Number(e.target.value))}
-                      className='flex h-10 w-full rounded-md border border-input bg-background px-3 py-2 text-sm ring-offset-background file:border-0 file:bg-transparent file:text-sm file:font-medium placeholder:text-muted-foreground focus-visible:outline-none focus-visible:ring-2 focus-visible:ring-ring focus-visible:ring-offset-2 disabled:cursor-not-allowed disabled:opacity-50'
-                    >
-                      <option value='1'>1 {t('day')}</option>
-                      <option value='3'>3 {t('days')}</option>
-                      <option value='7'>7 {t('days')}</option>
-                      <option value='14'>14 {t('days')}</option>
-                      <option value='30'>30 {t('days')}</option>
-                    </select>
-                  </FormControl>
-                  <FormMessage />
-                </FormItem>
-              )}
-            />
-
-            <FormField
-              control={singleForm.control}
-              name='personalMessage'
-              render={({ field }) => (
-                <FormItem>
-                  <FormLabel>{t('personalMessage')} ({t('optional')})</FormLabel>
-                  <FormControl>
-                    <Textarea
-                      placeholder="Add a personal welcome message..."
-                      {...field}
-                      rows={3}
-                    />
-                  </FormControl>
-                  <FormMessage />
-                </FormItem>
-              )}
-            />
-
-            <DialogFooter>
-              <Button type='button' variant='outline' onClick={() => onOpenChange(false)}>
-                {t('cancel')}
-              </Button>
-              <Button type='submit' disabled={singleInvitationMutation.isPending}>
-                {singleInvitationMutation.isPending ? t('sending') : t('sendInvitation')}
-              </Button>
-            </DialogFooter>
-          </form>
-        </Form>
->>>>>>> f827f34e
+
       </DialogContent>
     </Dialog>
   );
